[package]
name = "zinnia_runtime"
version = "0.4.0"
authors.workspace = true
edition.workspace = true
license.workspace = true
repository.workspace = true
description = "Zinnia is a runtime for Filecoin Station modules. This crate provides the runtime including all platform APIs."

[lib]
name = "zinnia_runtime"
path = "lib.rs"

[dependencies]
atty = "0.2.14"
<<<<<<< HEAD
deno_console = "0.94.0"
=======
chrono = { version= "0.4.24", default-features = false, features = [ "clock", "std" ] }
deno_console = "0.93.0"
>>>>>>> bb0159de
deno_core.workspace = true
deno_crypto = "0.108.0"
deno_fetch = "0.118.0"
deno_url = "0.94.0"
deno_web = "0.125.0"
deno_webidl = "0.94.0"
log.workspace = true
once_cell = "1.17.1"
serde.workspace = true
serde_repr.workspace = true
termcolor = "1.2.0"
tokio = { workspace = true, features = ["fs"] }
zinnia_libp2p.workspace = true

[dev-dependencies]
env_logger.workspace = true
pretty_assertions = { workspace = true }<|MERGE_RESOLUTION|>--- conflicted
+++ resolved
@@ -13,12 +13,8 @@
 
 [dependencies]
 atty = "0.2.14"
-<<<<<<< HEAD
+chrono = { version= "0.4.24", default-features = false, features = [ "clock", "std" ] }
 deno_console = "0.94.0"
-=======
-chrono = { version= "0.4.24", default-features = false, features = [ "clock", "std" ] }
-deno_console = "0.93.0"
->>>>>>> bb0159de
 deno_core.workspace = true
 deno_crypto = "0.108.0"
 deno_fetch = "0.118.0"
