[package]
name = "zinnia_runtime"
version = "0.10.1"
authors.workspace = true
edition.workspace = true
license.workspace = true
repository.workspace = true
description = "Zinnia is a runtime for Filecoin Station modules. This crate provides the runtime including all platform APIs."

[lib]
name = "zinnia_runtime"
path = "lib.rs"

[dependencies]
atty = "0.2.14"
chrono = { version= "0.4.26", default-features = false, features = [ "clock", "std" ] }
deno_console = "0.108.0"
deno_core.workspace = true
<<<<<<< HEAD
deno_crypto = "0.119.0"
deno_fetch = "0.129.0"
deno_url = "0.105.0"
deno_web = "0.136.0"
deno_webidl = "0.105.0"
lassie = "0.3.2"
=======
deno_crypto = "0.122.0"
deno_fetch = "0.132.0"
deno_url = "0.108.0"
deno_web = "0.139.0"
deno_webidl = "0.108.0"
lassie = "0.3.1"
>>>>>>> bb811095
# lassie = { git = "https://github.com/filecoin-station/rusty-lassie.git" }
log.workspace = true
once_cell = "1.18.0"
serde.workspace = true
serde_repr.workspace = true
termcolor = "1.2.0"
tokio = { workspace = true, features = ["fs"] }
zinnia_libp2p.workspace = true

[dev-dependencies]
assert_fs = { workspace = true }
console_static_text = "0.8.1"
env_logger.workspace = true
pretty_assertions = { workspace = true }
regex = "1.8.4"<|MERGE_RESOLUTION|>--- conflicted
+++ resolved
@@ -16,21 +16,12 @@
 chrono = { version= "0.4.26", default-features = false, features = [ "clock", "std" ] }
 deno_console = "0.108.0"
 deno_core.workspace = true
-<<<<<<< HEAD
-deno_crypto = "0.119.0"
-deno_fetch = "0.129.0"
-deno_url = "0.105.0"
-deno_web = "0.136.0"
-deno_webidl = "0.105.0"
-lassie = "0.3.2"
-=======
 deno_crypto = "0.122.0"
 deno_fetch = "0.132.0"
 deno_url = "0.108.0"
 deno_web = "0.139.0"
 deno_webidl = "0.108.0"
-lassie = "0.3.1"
->>>>>>> bb811095
+lassie = "0.3.2"
 # lassie = { git = "https://github.com/filecoin-station/rusty-lassie.git" }
 log.workspace = true
 once_cell = "1.18.0"
