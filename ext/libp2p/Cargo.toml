[package]
name = "zinnia_libp2p"
version = "0.1.0"
authors.workspace = true
edition.workspace = true
license.workspace = true
repository.workspace = true
description = "A libp2p extension for Zinnia. This crate provides JS APIs wrapping rust-libp2p. It should be compatible with any engine building on top of deno_core."

[lib]
name = "zinnia_libp2p"
path = "lib.rs"

[dependencies]
async-trait = "0.1.66"
deno_core.workspace = true
log.workspace = true
smallvec = "1.10.0"
tokio = { workspace = true, features = ["rt", "macros", "sync", "time"] }
tokio-util = "0.7.4"

[dependencies.libp2p]
version = "0.50.1"
features = [
    # "async-std",
    # "autonat",
    # "dcutr",
    # "deflate",
    "dns",
    # "ecdsa",
    # "floodsub",
    # "gossipsub",
    "identify",
    # "kad",
    # "mdns",
    # "metrics",
    "mplex",
    "noise",
    "ping",
    # "plaintext",
    # "pnet",
    # "quic",
    "macros",
    # "relay",
    # "rendezvous",
    "request-response",
    "rsa",
    # "secp256k1",
    "serde",
    "tcp",
    # "tls",
    "tokio",
    # "uds",
    # "wasm-bindgen",
    # "wasm-ext",
    # "wasm-ext-websocket",
    # "webrtc",
    # "websocket",
    "yamux",
]

[dev-dependencies]
env_logger.workspace = true
<<<<<<< HEAD
rand = "0.8.5"
=======

[dev-dependencies.libp2p]
version = "0.50.1"
features = [
    # "async-std",
    # "autonat",
    # "dcutr",
    # "deflate",
    # "dns",
    # "ecdsa",
    # "floodsub",
    # "gossipsub",
    # "identify",
    # "kad",
    # "mdns",
    # "metrics",
    # "mplex",
    # "noise",
    "ping",
    # "plaintext",
    # "pnet",
    # "quic",
    # "macros",
    # "relay",
    # "rendezvous",
    # "request-response",
    # "rsa",
    # "secp256k1",
    # "serde",
    # "tcp",
    # "tls",
    # "tokio",
    # "uds",
    # "wasm-bindgen",
    # "wasm-ext",
    # "wasm-ext-websocket",
    # "webrtc",
    # "websocket",
    # "yamux",
]
>>>>>>> 3cd6fc4d

# See more keys and their definitions at https://doc.rust-lang.org/cargo/reference/manifest.html<|MERGE_RESOLUTION|>--- conflicted
+++ resolved
@@ -61,49 +61,6 @@
 
 [dev-dependencies]
 env_logger.workspace = true
-<<<<<<< HEAD
 rand = "0.8.5"
-=======
-
-[dev-dependencies.libp2p]
-version = "0.50.1"
-features = [
-    # "async-std",
-    # "autonat",
-    # "dcutr",
-    # "deflate",
-    # "dns",
-    # "ecdsa",
-    # "floodsub",
-    # "gossipsub",
-    # "identify",
-    # "kad",
-    # "mdns",
-    # "metrics",
-    # "mplex",
-    # "noise",
-    "ping",
-    # "plaintext",
-    # "pnet",
-    # "quic",
-    # "macros",
-    # "relay",
-    # "rendezvous",
-    # "request-response",
-    # "rsa",
-    # "secp256k1",
-    # "serde",
-    # "tcp",
-    # "tls",
-    # "tokio",
-    # "uds",
-    # "wasm-bindgen",
-    # "wasm-ext",
-    # "wasm-ext-websocket",
-    # "webrtc",
-    # "websocket",
-    # "yamux",
-]
->>>>>>> 3cd6fc4d
 
 # See more keys and their definitions at https://doc.rust-lang.org/cargo/reference/manifest.html